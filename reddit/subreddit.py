--- conflicted
+++ resolved
@@ -1,19 +1,18 @@
 import re
 
+from prawcore.exceptions import ResponseException
+
+from utils import settings
 import praw
 from praw.models import MoreComments
 from prawcore.exceptions import ResponseException
 
-from utils import settings
 from utils.console import print_step, print_substep
 from utils.subreddit import get_subreddit_undone
 from utils.videos import check_done
 from utils.voice import sanitize_text
-<<<<<<< HEAD
 from utils.posttextparser import posttextparser
-=======
 from utils.ai_methods import sort_by_similarity
->>>>>>> 3380d690
 
 
 def get_subreddit_threads(POST_ID: str):
@@ -80,9 +79,7 @@
 
     if POST_ID:  # would only be called if there are multiple queued posts
         submission = reddit.submission(id=POST_ID)
-<<<<<<< HEAD
 
-=======
     elif (
         settings.config["reddit"]["thread"]["post_id"]
         and len(str(settings.config["reddit"]["thread"]["post_id"]).split("+")) == 1
@@ -97,7 +94,6 @@
         print(f'Sorting threads by similarity to the given keywords: {keywords_print}')
         threads, similarity_scores = sort_by_similarity(threads, keywords)
         submission, similarity_score = get_subreddit_undone(threads, subreddit, similarity_scores=similarity_scores)
->>>>>>> 3380d690
     else:
         threads = subreddit.hot(limit=25)
         submission = get_subreddit_undone(threads, subreddit)
@@ -121,7 +117,7 @@
         exit()
 
     submission = check_done(submission)  # double-checking
-    
+
     upvotes = submission.score
     ratio = submission.upvote_ratio * 100
     num_comments = submission.num_comments
