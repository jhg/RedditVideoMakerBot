--- conflicted
+++ resolved
@@ -22,24 +22,13 @@
         for file in os.listdir("ffmpeg/doc"):
             os.remove(f"ffmpeg/doc/{file}")
         os.rmdir("ffmpeg/doc")
-<<<<<<< HEAD
+
         os.rmdir("ffmpeg/LICENSE.txt")
         os.rmdir("ffmpeg/")
 
         print("FFmpeg installed successfully! Please restart your computer and then re-run the program.")
-=======
-        # Add to the path
-        subprocess.run(
-            'setx PATH "%PATH%;%CD%\\ffmpeg"',
-            shell=True,
-            stdout=subprocess.PIPE,
-            stderr=subprocess.PIPE,
-        )
-        print(
-            "FFmpeg installed successfully! Please restart your computer and then re-run the program."
-        )
->>>>>>> c0d741a3
-        exit()
+
+        
     except Exception as e:
         print(
             "An error occurred while trying to install FFmpeg. Please try again. Otherwise, please install FFmpeg manually and try again."
@@ -86,29 +75,12 @@
 def ffmpeg_install():
     try:
         # Try to run the FFmpeg command
-<<<<<<< HEAD
         subprocess.run(['ffmpeg', '-version'], check=True, stdout=subprocess.PIPE, stderr=subprocess.PIPE)
     except FileNotFoundError as e:
         if not os.path.exists("./results") :
             print('FFmpeg is installed on this system! If you are seeing this error for the second time, restart your computer.')
         print('FFmpeg is not installed on this system.')
-        resp = input("We can try to automatically install it for you. Would you like to do that? (y/n): ")
-=======
-        subprocess.run(
-            ["ffmpeg", "-version"],
-            check=True,
-            stdout=subprocess.PIPE,
-            stderr=subprocess.PIPE,
-        )
-        print(
-            "FFmpeg is installed on this system! If you are seeing this error for the second time, restart your computer."
-        )
-    except FileNotFoundError as e:
-        print("FFmpeg is not installed on this system.")
-        resp = input(
-            "We can try to automatically install it for you. Would you like to do that? (y/n): "
-        )
->>>>>>> c0d741a3
+
         if resp.lower() == "y":
             print("Installing FFmpeg...")
             if os.name == "nt":
