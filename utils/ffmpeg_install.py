--- conflicted
+++ resolved
@@ -22,11 +22,6 @@
         for file in os.listdir("ffmpeg/doc"):
             os.remove(f"ffmpeg/doc/{file}")
         os.rmdir("ffmpeg/doc")
-<<<<<<< HEAD
-=======
-        # Add to the path
-        subprocess.run("setx PATH \"%PATH%;%CD%\\ffmpeg\"", shell=True, stdout=subprocess.PIPE, stderr=subprocess.PIPE)
->>>>>>> 117c20fc
         print("FFmpeg installed successfully! Please restart your computer and then re-run the program.")
         exit()
     except Exception as e:
