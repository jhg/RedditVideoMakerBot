from utils.console import print_markdown
from reddit.subreddit import get_subreddit_threads
from video_creation.background import download_background, chop_background_video
from video_creation.voices import save_text_to_mp3
from video_creation.screenshot_downloader import download_screenshots_of_reddit_posts
from video_creation.final_video import make_final_video
from dotenv import load_dotenv
import os, time, shutil

REQUIRED_VALUES = ["REDDIT_CLIENT_ID","REDDIT_CLIENT_SECRET","REDDIT_USERNAME","REDDIT_PASSWORD", "OPACITY"]

print_markdown(
    "### Thanks for using this tool! [Feel free to contribute to this project on GitHub!](https://lewismenelaws.com) If you have any questions, feel free to reach out to me on Twitter or submit a GitHub issue."
)

time.sleep(3)

load_dotenv()

configured = True

<<<<<<< HEAD
load_dotenv()
length, number_of_comments = save_text_to_mp3(reddit_object)
download_screenshots_of_reddit_posts(reddit_object, number_of_comments, os.getenv("THEME"))
while True:
    vidpath = download_background(length)
    noerror = chop_background_video(length, vidpath)
    if noerror is True:
        break
final_video = make_final_video(number_of_comments)
=======
if not os.path.exists(".env"):
    shutil.copy(".env.template", ".env")
    configured = False

for val in REQUIRED_VALUES:
    if val not in os.environ or not os.getenv(val):
        print(f"Please set the variable \"{val}\" in your .env file.")
        configured = False

try:
    float(os.getenv("OPACITY"))
except:
    print(f"Please ensure that OPACITY is set between 0 and 1 in your .env file")
    configured = False

if configured:
    reddit_object = get_subreddit_threads()
    length, number_of_comments = save_text_to_mp3(reddit_object)
    download_screenshots_of_reddit_posts(reddit_object, number_of_comments, os.getenv("THEME", "light"))
    download_background()
    chop_background_video(length)
    final_video = make_final_video(number_of_comments)
>>>>>>> be397a02
<|MERGE_RESOLUTION|>--- conflicted
+++ resolved
@@ -19,17 +19,6 @@
 
 configured = True
 
-<<<<<<< HEAD
-load_dotenv()
-length, number_of_comments = save_text_to_mp3(reddit_object)
-download_screenshots_of_reddit_posts(reddit_object, number_of_comments, os.getenv("THEME"))
-while True:
-    vidpath = download_background(length)
-    noerror = chop_background_video(length, vidpath)
-    if noerror is True:
-        break
-final_video = make_final_video(number_of_comments)
-=======
 if not os.path.exists(".env"):
     shutil.copy(".env.template", ".env")
     configured = False
@@ -48,8 +37,10 @@
 if configured:
     reddit_object = get_subreddit_threads()
     length, number_of_comments = save_text_to_mp3(reddit_object)
-    download_screenshots_of_reddit_posts(reddit_object, number_of_comments, os.getenv("THEME", "light"))
-    download_background()
-    chop_background_video(length)
-    final_video = make_final_video(number_of_comments)
->>>>>>> be397a02
+    download_screenshots_of_reddit_posts(reddit_object, number_of_comments, os.getenv("THEME"))
+    while True:
+        vidpath = download_background(length)
+        noerror = chop_background_video(length, vidpath)
+        if noerror is True:
+            break
+    final_video = make_final_video(number_of_comments)