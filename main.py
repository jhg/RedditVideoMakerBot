<<<<<<< HEAD
import time
from subprocess import Popen

from dotenv import load_dotenv
from os import getenv, name
from reddit.subreddit import get_subreddit_threads
from utils.cleanup import cleanup
from utils.console import print_markdown, print_step
=======
#!/usr/bin/env python3
# Main
from utils.console import print_markdown
from rich.console import Console
from reddit.subreddit import get_subreddit_threads
>>>>>>> 6b2ee0b8
from video_creation.background import download_background, chop_background_video
from video_creation.final_video import make_final_video
<<<<<<< HEAD
from video_creation.screenshot_downloader import download_screenshots_of_reddit_posts
from video_creation.voices import save_text_to_mp3
=======
from dotenv import load_dotenv
import time, os

console = Console()

configured = True
REQUIRED_VALUES = [
    "REDDIT_CLIENT_ID",
    "REDDIT_CLIENT_SECRET",
    "REDDIT_USERNAME",
    "REDDIT_PASSWORD",
    "OPACITY",
]

# Banner may look bad or wrong in IDE/Text Editor, but looks perfect in CMD, BASH or ZSH
banner = '''

██████╗░███████╗██████╗░██████╗░██╗████████╗  ██╗░░░██╗██╗██████╗░███████╗░█████╗░
██╔══██╗██╔════╝██╔══██╗██╔══██╗██║╚══██╔══╝  ██║░░░██║██║██╔══██╗██╔════╝██╔══██╗
██████╔╝█████╗░░██║░░██║██║░░██║██║░░░██║░░░  ╚██╗░██╔╝██║██║░░██║█████╗░░██║░░██║
██╔══██╗██╔══╝░░██║░░██║██║░░██║██║░░░██║░░░  ░╚████╔╝░██║██║░░██║██╔══╝░░██║░░██║
██║░░██║███████╗██████╔╝██████╔╝██║░░░██║░░░  ░░╚██╔╝░░██║██████╔╝███████╗╚█████╔╝
╚═╝░░╚═╝╚══════╝╚═════╝░╚═════╝░╚═╝░░░╚═╝░░░  ░░░╚═╝░░░╚═╝╚═════╝░╚══════╝░╚════╝░

███╗░░░███╗░█████╗░██╗░░██╗███████╗██████╗░
████╗░████║██╔══██╗██║░██╔╝██╔════╝██╔══██╗
██╔████╔██║███████║█████═╝░█████╗░░██████╔╝
██║╚██╔╝██║██╔══██║██╔═██╗░██╔══╝░░██╔══██╗
██║░╚═╝░██║██║░░██║██║░╚██╗███████╗██║░░██║
╚═╝░░░░░╚═╝╚═╝░░╚═╝╚═╝░░╚═╝╚══════╝╚═╝░░╚═╝
 
'''
print(banner)
time.sleep(0.5)
>>>>>>> 6b2ee0b8

banner = """
██████╗ ███████╗██████╗ ██████╗ ██╗████████╗    ██╗   ██╗██╗██████╗ ███████╗ ██████╗     ███╗   ███╗ █████╗ ██╗  ██╗███████╗██████╗ 
██╔══██╗██╔════╝██╔══██╗██╔══██╗██║╚══██╔══╝    ██║   ██║██║██╔══██╗██╔════╝██╔═══██╗    ████╗ ████║██╔══██╗██║ ██╔╝██╔════╝██╔══██╗
██████╔╝█████╗  ██║  ██║██║  ██║██║   ██║       ██║   ██║██║██║  ██║█████╗  ██║   ██║    ██╔████╔██║███████║█████╔╝ █████╗  ██████╔╝
██╔══██╗██╔══╝  ██║  ██║██║  ██║██║   ██║       ╚██╗ ██╔╝██║██║  ██║██╔══╝  ██║   ██║    ██║╚██╔╝██║██╔══██║██╔═██╗ ██╔══╝  ██╔══██╗
██║  ██║███████╗██████╔╝██████╔╝██║   ██║        ╚████╔╝ ██║██████╔╝███████╗╚██████╔╝    ██║ ╚═╝ ██║██║  ██║██║  ██╗███████╗██║  ██║
╚═╝  ╚═╝╚══════╝╚═════╝ ╚═════╝ ╚═╝   ╚═╝         ╚═══╝  ╚═╝╚═════╝ ╚══════╝ ╚═════╝     ╚═╝     ╚═╝╚═╝  ╚═╝╚═╝  ╚═╝╚══════╝╚═╝  ╚═╝
"""
print(banner)
load_dotenv()
# base code by elebumm
print_markdown(
<<<<<<< HEAD
    "### Thanks for using this tool! 😊 Feel free to contribute to this project on GitHub! (JasonLovesDoggo/RedditVideoMakerBot). If you have any questions, feel free to reach out to me on Twitter @JasonLovesDoggo or submit a GitHub issue."
)

time.sleep(2)


def main():
    cleanup()

    def get_obj():
        reddit_obj = get_subreddit_threads()
        return reddit_obj

    reddit_object = get_obj()
    length, number_of_comments = save_text_to_mp3(reddit_object)
    download_screenshots_of_reddit_posts(reddit_object, number_of_comments)
    download_background()
    chop_background_video(length)
    final_video = make_final_video(number_of_comments, length)


def run_many(times):
    for x in range(times):
        x = x + 1
        print_step(
            f'on the {x}{("st" if x == 1 else ("nd" if x == 2 else ("rd" if x == 3 else "th")))} iteration of {times}'
        )  # correct 1st 2nd 3rd 4th 5th....
        main()
        Popen("cls" if name == "nt" else "clear", shell=True).wait()


if __name__ == "__main__":
    try:
        if getenv("TIMES_TO_RUN") and isinstance(int(getenv("TIMES_TO_RUN")), int):
            run_many(int(getenv("TIMES_TO_RUN")))
        else:
            main()
    except KeyboardInterrupt:
        print_markdown("## Clearing temp files")
        cleanup()
        exit()
=======
    "### Thanks for using this tool! [Feel free to contribute to this project on GitHub!](https://lewismenelaws.com) If you have any questions, feel free to reach out to me on Twitter or submit a GitHub issue."
)

"""
Load .env file if exists. If it doesnt exist, print a warning and launch the setup wizard.
If there is a .env file, check if the required variables are set. If not, print a warning and launch the setup wizard.
"""

client_id = os.getenv("REDDIT_CLIENT_ID")
client_secret = os.getenv("REDDIT_CLIENT_SECRET")
username = os.getenv("REDDIT_USERNAME")
password = os.getenv("REDDIT_PASSWORD")
reddit2fa = os.getenv("REDDIT_2FA")

load_dotenv()

console.log("[bold green]Checking environment variables...")
time.sleep(.5)

if not os.path.exists(".env"):
    configured = False
    console.log("[red] Your .env file is invalid, or was never created. Standby.")

for val in REQUIRED_VALUES:
    if val not in os.environ or not os.getenv(val):
        console.log(f'[bold red]Missing Variable: "{val}"')
        configured = False
        console.log(
            "[red]Looks like you need to set your Reddit credentials in the .env file. Please follow the instructions in the README.md file to set them up."
        )
        time.sleep(0.5)
        console.log(
            "[red]We can also launch the easy setup wizard. type yes to launch it, or no to quit the program."
        )
        setup_ask = input("Launch setup wizard? > ")
        if setup_ask == "yes":
            console.log("[bold green]Here goes nothing! Launching setup wizard...")
            time.sleep(0.5)
            os.system("python3 setup.py")

        elif setup_ask == "no":
            console.print("[red]Exiting...")
            time.sleep(0.5)
            exit()
        else:
            console.print("[red]I don't understand that. Exiting...")
            time.sleep(0.5)
            exit()
try:
    float(os.getenv("OPACITY"))
except ValueError:
    console.log(
        "[red]Please ensure that OPACITY is set between 0 and 1 in your .env file"
    )
    configured = False
    exit()
console.log("[bold green]Enviroment Variables are set! Continuing...")

if configured:
    reddit_object = get_subreddit_threads()
    length, number_of_comments = save_text_to_mp3(reddit_object)
    download_screenshots_of_reddit_posts(
        reddit_object, number_of_comments, os.getenv("THEME", "light")
    )
    while True:
        vidpath = download_background(length)
        noerror = chop_background_video(length, vidpath)
        if noerror is True:
            break
    final_video = make_final_video(number_of_comments)
>>>>>>> 6b2ee0b8
<|MERGE_RESOLUTION|>--- conflicted
+++ resolved
@@ -1,60 +1,15 @@
-<<<<<<< HEAD
 import time
+
 from subprocess import Popen
-
 from dotenv import load_dotenv
 from os import getenv, name
 from reddit.subreddit import get_subreddit_threads
 from utils.cleanup import cleanup
 from utils.console import print_markdown, print_step
-=======
-#!/usr/bin/env python3
-# Main
-from utils.console import print_markdown
-from rich.console import Console
-from reddit.subreddit import get_subreddit_threads
->>>>>>> 6b2ee0b8
 from video_creation.background import download_background, chop_background_video
 from video_creation.final_video import make_final_video
-<<<<<<< HEAD
 from video_creation.screenshot_downloader import download_screenshots_of_reddit_posts
 from video_creation.voices import save_text_to_mp3
-=======
-from dotenv import load_dotenv
-import time, os
-
-console = Console()
-
-configured = True
-REQUIRED_VALUES = [
-    "REDDIT_CLIENT_ID",
-    "REDDIT_CLIENT_SECRET",
-    "REDDIT_USERNAME",
-    "REDDIT_PASSWORD",
-    "OPACITY",
-]
-
-# Banner may look bad or wrong in IDE/Text Editor, but looks perfect in CMD, BASH or ZSH
-banner = '''
-
-██████╗░███████╗██████╗░██████╗░██╗████████╗  ██╗░░░██╗██╗██████╗░███████╗░█████╗░
-██╔══██╗██╔════╝██╔══██╗██╔══██╗██║╚══██╔══╝  ██║░░░██║██║██╔══██╗██╔════╝██╔══██╗
-██████╔╝█████╗░░██║░░██║██║░░██║██║░░░██║░░░  ╚██╗░██╔╝██║██║░░██║█████╗░░██║░░██║
-██╔══██╗██╔══╝░░██║░░██║██║░░██║██║░░░██║░░░  ░╚████╔╝░██║██║░░██║██╔══╝░░██║░░██║
-██║░░██║███████╗██████╔╝██████╔╝██║░░░██║░░░  ░░╚██╔╝░░██║██████╔╝███████╗╚█████╔╝
-╚═╝░░╚═╝╚══════╝╚═════╝░╚═════╝░╚═╝░░░╚═╝░░░  ░░░╚═╝░░░╚═╝╚═════╝░╚══════╝░╚════╝░
-
-███╗░░░███╗░█████╗░██╗░░██╗███████╗██████╗░
-████╗░████║██╔══██╗██║░██╔╝██╔════╝██╔══██╗
-██╔████╔██║███████║█████═╝░█████╗░░██████╔╝
-██║╚██╔╝██║██╔══██║██╔═██╗░██╔══╝░░██╔══██╗
-██║░╚═╝░██║██║░░██║██║░╚██╗███████╗██║░░██║
-╚═╝░░░░░╚═╝╚═╝░░╚═╝╚═╝░░╚═╝╚══════╝╚═╝░░╚═╝
- 
-'''
-print(banner)
-time.sleep(0.5)
->>>>>>> 6b2ee0b8
 
 banner = """
 ██████╗ ███████╗██████╗ ██████╗ ██╗████████╗    ██╗   ██╗██╗██████╗ ███████╗ ██████╗     ███╗   ███╗ █████╗ ██╗  ██╗███████╗██████╗ 
@@ -68,11 +23,16 @@
 load_dotenv()
 # base code by elebumm
 print_markdown(
-<<<<<<< HEAD
     "### Thanks for using this tool! 😊 Feel free to contribute to this project on GitHub! (JasonLovesDoggo/RedditVideoMakerBot). If you have any questions, feel free to reach out to me on Twitter @JasonLovesDoggo or submit a GitHub issue."
 )
 
 time.sleep(2)
+
+client_id = getenv("REDDIT_CLIENT_ID")
+client_secret = getenv("REDDIT_CLIENT_SECRET")
+username = getenv("REDDIT_USERNAME")
+password = getenv("REDDIT_PASSWORD")
+reddit2fa = getenv("REDDIT_2FA")
 
 
 def main():
@@ -109,76 +69,4 @@
     except KeyboardInterrupt:
         print_markdown("## Clearing temp files")
         cleanup()
-        exit()
-=======
-    "### Thanks for using this tool! [Feel free to contribute to this project on GitHub!](https://lewismenelaws.com) If you have any questions, feel free to reach out to me on Twitter or submit a GitHub issue."
-)
-
-"""
-Load .env file if exists. If it doesnt exist, print a warning and launch the setup wizard.
-If there is a .env file, check if the required variables are set. If not, print a warning and launch the setup wizard.
-"""
-
-client_id = os.getenv("REDDIT_CLIENT_ID")
-client_secret = os.getenv("REDDIT_CLIENT_SECRET")
-username = os.getenv("REDDIT_USERNAME")
-password = os.getenv("REDDIT_PASSWORD")
-reddit2fa = os.getenv("REDDIT_2FA")
-
-load_dotenv()
-
-console.log("[bold green]Checking environment variables...")
-time.sleep(.5)
-
-if not os.path.exists(".env"):
-    configured = False
-    console.log("[red] Your .env file is invalid, or was never created. Standby.")
-
-for val in REQUIRED_VALUES:
-    if val not in os.environ or not os.getenv(val):
-        console.log(f'[bold red]Missing Variable: "{val}"')
-        configured = False
-        console.log(
-            "[red]Looks like you need to set your Reddit credentials in the .env file. Please follow the instructions in the README.md file to set them up."
-        )
-        time.sleep(0.5)
-        console.log(
-            "[red]We can also launch the easy setup wizard. type yes to launch it, or no to quit the program."
-        )
-        setup_ask = input("Launch setup wizard? > ")
-        if setup_ask == "yes":
-            console.log("[bold green]Here goes nothing! Launching setup wizard...")
-            time.sleep(0.5)
-            os.system("python3 setup.py")
-
-        elif setup_ask == "no":
-            console.print("[red]Exiting...")
-            time.sleep(0.5)
-            exit()
-        else:
-            console.print("[red]I don't understand that. Exiting...")
-            time.sleep(0.5)
-            exit()
-try:
-    float(os.getenv("OPACITY"))
-except ValueError:
-    console.log(
-        "[red]Please ensure that OPACITY is set between 0 and 1 in your .env file"
-    )
-    configured = False
-    exit()
-console.log("[bold green]Enviroment Variables are set! Continuing...")
-
-if configured:
-    reddit_object = get_subreddit_threads()
-    length, number_of_comments = save_text_to_mp3(reddit_object)
-    download_screenshots_of_reddit_posts(
-        reddit_object, number_of_comments, os.getenv("THEME", "light")
-    )
-    while True:
-        vidpath = download_background(length)
-        noerror = chop_background_video(length, vidpath)
-        if noerror is True:
-            break
-    final_video = make_final_video(number_of_comments)
->>>>>>> 6b2ee0b8
+        exit()