--- conflicted
+++ resolved
@@ -16,12 +16,10 @@
 
 
 def make_final_video(number_of_clips):
-<<<<<<< HEAD
     global submission
-    print_step("Creating the final video 🎥")
-=======
+   
     print_step("Creating the final video...")
->>>>>>> 6fc5d2a7
+
     VideoFileClip.reW = lambda clip: clip.resize(width=W)
     VideoFileClip.reH = lambda clip: clip.resize(width=H)
 
