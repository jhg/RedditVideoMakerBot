#!/usr/bin/env python3
import multiprocessing
import os
import re
from os.path import exists
from typing import Tuple, Any, Union

from moviepy.editor import (
    VideoFileClip,
    AudioFileClip,
    ImageClip,
    CompositeAudioClip,
    CompositeVideoClip,
)
from rich.console import Console
from rich.progress import track
from attr import attrs

from utils.cleanup import cleanup
from utils.console import print_step, print_substep
from utils.video import Video
from utils.videos import save_data
from utils import settings
from video_creation.background import download_background, chop_background_video


@attrs
class FinalVideo:
    video_duration: int = 0
    console = Console()

    def __attrs_post_init__(self):
        self.W: int = int(settings.config["settings"]["video_width"])
        self.H: int = int(settings.config["settings"]["video_height"])

        if not self.W or not self.H:
            self.W, self.H = 1080, 1920

        self.vertical_video: bool = self.W < self.H

        self.max_length: int = int(settings.config["settings"]["video_length"])
        self.time_before_first_picture: float = settings.config["settings"]["time_before_first_picture"]
        self.time_before_tts: float = settings.config["settings"]["time_before_tts"]
        self.time_between_pictures: float = settings.config["settings"]["time_between_pictures"]
        self.delay_before_end: float = settings.config["settings"]["delay_before_end"]

        self.opacity = settings.config["settings"]["opacity"]
        self.opacity = 1 if self.opacity is None or self.opacity >= 1 else self.opacity

    @staticmethod
    def name_normalize(
            name: str
    ) -> str:
        name = re.sub(r'[?\\"%*:|<>]', "", name)
        name = re.sub(r"( [w,W]\s?/\s?[oO0])", r" without", name)
        name = re.sub(r"( [w,W]\s?/)", r" with", name)
        name = re.sub(r"(\d+)\s?/\s?(\d+)", r"\1 of \2", name)
        name = re.sub(r"(\w+)\s?/\s?(\w+)", r"\1 or \2", name)
        name = re.sub(r"/", "", name)

        lang = settings.config["reddit"]["thread"]["post_lang"]
        translated_name = None
        if lang:
            import translators as ts

            print_substep("Translating filename...")
            translated_name = ts.google(name, to_language=lang)
        return translated_name[:30] if translated_name else name[:30]

    @staticmethod
    def create_audio_clip(
            clip_title: Union[str, int],
            clip_start: float,
    ) -> AudioFileClip:
        return (
            AudioFileClip(f"assets/temp/mp3/{clip_title}.mp3")
            .set_start(clip_start)
        )

    def create_image_clip(
            self,
            image_title: Union[str, int],
            audio_start: float,
            audio_duration: float,
            clip_position: str,
    ) -> ImageClip:
        return (
            ImageClip(f"assets/temp/png/{image_title}.png")
            .set_start(audio_start - self.time_before_tts)
            .set_duration(self.time_before_tts * 2 + audio_duration)
            .set_opacity(self.opacity)
            .set_position(clip_position)
            .resize(
                width=self.W - self.W / 20 if self.vertical_video else None,
                height=self.H - self.H / 5 if not self.vertical_video else None,
                )
        )

    def make(
            self,
            indexes_of_clips: list,
            reddit_obj: dict,
            background_config: Tuple[str, str, str, Any],
    ) -> None:
        """
        Gathers audio clips, gathers all screenshots, stitches them together and saves the final video to assets/temp
    
        Args:
            indexes_of_clips (list): Indexes of voiced comments
            reddit_obj (dict): The reddit object that contains the posts to read.
            background_config (Tuple[str, str, str, Any]): The background config to use.
        """
        print_step("Creating the final video 🎥")

        # Gather all audio clips
        audio_clips = list()
        correct_audio_offset = self.time_before_tts * 2 + self.time_between_pictures

        audio_title = self.create_audio_clip(
            "title",
            self.time_before_first_picture + self.time_before_tts,
        )
        self.video_duration += audio_title.duration + self.time_before_first_picture + self.time_before_tts
        audio_clips.append(audio_title)
        indexes_for_videos = list()

        for audio_title in track(
                indexes_of_clips,
                description="Gathering audio clips...",
                total=indexes_of_clips.__len__()
        ):
            temp_audio_clip = self.create_audio_clip(
                audio_title,
                correct_audio_offset + self.video_duration,
            )
            if self.video_duration + temp_audio_clip.duration + \
                    correct_audio_offset + self.delay_before_end <= self.max_length:
                self.video_duration += temp_audio_clip.duration + correct_audio_offset
                audio_clips.append(temp_audio_clip)
                indexes_for_videos.append(audio_title)

        self.video_duration += self.delay_before_end + self.time_before_tts

        # Can't use concatenate_audioclips here, it resets clips' start point
        audio_composite = CompositeAudioClip(audio_clips)

        self.console.log("[bold green] Video Will Be: %.2f Seconds Long" % self.video_duration)

        # Gather all images
        image_clips = list()

        # Accounting for title and other stuff if audio_clips
        index_offset = 1

<<<<<<< HEAD
        image_clips.append(
            self.create_image_clip(
                "title",
                audio_clips[0].start,
                audio_clips[0].duration,
                background_config[3],
            )
        )

        for idx, photo_idx in track(
                enumerate(
                    indexes_for_videos,
                    start=index_offset,
                ),
                description="Gathering audio clips...",
                total=indexes_for_videos.__len__()
        ):
            image_clips.append(
                self.create_image_clip(
                    f"comment_{photo_idx}",
                    audio_clips[idx].start,
                    audio_clips[idx].duration,
                    background_config[3],
                )
            )

        # if os.path.exists("assets/mp3/posttext.mp3"):
        #    image_clips.insert(
        #        0,
        #        ImageClip("assets/png/title.png")
        #        .set_duration(audio_clips[0].duration + audio_clips[1].duration)
        #        .set_position("center")
        #        .resize(width=W - 100)
        #        .set_opacity(float(opacity)),
        #    )
        # else: story mode stuff

        # Can't use concatenate_videoclips here, it resets clips' start point

        download_background(background_config)
        chop_background_video(background_config, self.video_duration)
        background_clip = (
            VideoFileClip("assets/temp/background.mp4")
            .set_start(0)
            .set_end(self.video_duration)
            .without_audio()
            .resize(height=self.H)
        )

        back_video_width, back_video_height = background_clip.size

        # Fix for crop with vertical videos
        if back_video_width < self.H:
            background_clip = (
                background_clip
                .resize(width=self.W)
            )
            back_video_width, back_video_height = background_clip.size
            background_clip = background_clip.crop(
                x1=0,
                x2=back_video_width,
                y1=back_video_height / 2 - self.H / 2,
                y2=back_video_height / 2 + self.H / 2
            )
        else:
            background_clip = background_clip.crop(
                x1=back_video_width / 2 - self.W / 2,
                x2=back_video_width / 2 + self.W / 2,
                y1=0,
                y2=back_video_height
            )

        final = CompositeVideoClip([background_clip, *image_clips])
        final.audio = audio_composite

        title = re.sub(r"[^\w\s-]", "", reddit_obj["thread_title"])
        idx = re.sub(r"[^\w\s-]", "", reddit_obj["thread_id"])

        filename = f"{self.name_normalize(title)}.mp4"
        subreddit = str(settings.config["reddit"]["thread"]["subreddit"])

        if not exists(f"./results/{subreddit}"):
            print_substep("The results folder didn't exist so I made it")
            os.makedirs(f"./results/{subreddit}")

        # if (
        #         settings.config["settings"]['background']["background_audio"] and
        #         exists(f"assets/backgrounds/background.mp3")
        # ):
        #     audioclip = (
        #         AudioFileClip(f"assets/backgrounds/background.mp3")
        #         .set_duration(final.duration)
        #         .volumex(0.2)
        #     )
        #     final_audio = CompositeAudioClip([final.audio, audioclip])
        #     # lowered_audio = audio_background.multiply_volume(  # TODO get this to work
        #     #    VOLUME_MULTIPLIER)  # lower volume by background_audio_volume, use with fx
        #     final.set_audio(final_audio)

        final = Video(final).add_watermark(
            text=f"Background credit: {background_config[2]}", opacity=0.4
        )

        final.write_videofile(
            "assets/temp/temp.mp4",
            fps=30,
            audio_codec="aac",
            audio_bitrate="192k",
            verbose=False,
            threads=multiprocessing.cpu_count(),
        )
        # Moves file in subreddit folder and renames it
        os.rename(
            "assets/temp/temp.mp4",
            f"results/{subreddit}/{filename}",
=======
console = Console()
W, H = 1080, 1920


def name_normalize(name: str) -> str:
    name = re.sub(r'[?\\"%*:|<>]', "", name)
    name = re.sub(r"( [w,W]\s?\/\s?[o,O,0])", r" without", name)
    name = re.sub(r"( [w,W]\s?\/)", r" with", name)
    name = re.sub(r"(\d+)\s?\/\s?(\d+)", r"\1 of \2", name)
    name = re.sub(r"(\w+)\s?\/\s?(\w+)", r"\1 or \2", name)
    name = re.sub(r"\/", r"", name)
    name[:30]

    lang = settings.config["reddit"]["thread"]["post_lang"]
    if lang:
        import translators as ts

        print_substep("Translating filename...")
        translated_name = ts.google(name, to_language=lang)
        return translated_name

    else:
        return name


def make_final_video(
    number_of_clips: int,
    length: int,
    reddit_obj: dict,
    background_config: Tuple[str, str, str, Any],
):
    """Gathers audio clips, gathers all screenshots, stitches them together and saves the final video to assets/temp
    Args:
        number_of_clips (int): Index to end at when going through the screenshots'
        length (int): Length of the video
        reddit_obj (dict): The reddit object that contains the posts to read.
        background_config (Tuple[str, str, str, Any]): The background config to use.
    """
    # try:  # if it isn't found (i.e you just updated and copied over config.toml) it will throw an error
    #    VOLUME_MULTIPLIER = settings.config["settings"]['background']["background_audio_volume"]
    # except (TypeError, KeyError):
    #    print('No background audio volume found in config.toml. Using default value of 1.')
    #    VOLUME_MULTIPLIER = 1
    print_step("Creating the final video 🎥")
    VideoFileClip.reW = lambda clip: clip.resize(width=W)
    VideoFileClip.reH = lambda clip: clip.resize(width=H)
    opacity = settings.config["settings"]["opacity"]
    transition = settings.config["settings"]["transition"]
    background_clip = (
        VideoFileClip("assets/temp/background.mp4")
        .without_audio()
        .resize(height=H)
        .crop(x1=1166.6, y1=0, x2=2246.6, y2=1920)
    )

    # Gather all audio clips
    audio_clips = [AudioFileClip(f"assets/temp/mp3/{i}.mp3") for i in range(number_of_clips)]
    audio_clips.insert(0, AudioFileClip("assets/temp/mp3/title.mp3"))
    audio_concat = concatenate_audioclips(audio_clips)
    audio_composite = CompositeAudioClip([audio_concat])

    console.log(f"[bold green] Video Will Be: {length} Seconds Long")
    # add title to video
    image_clips = []
    # Gather all images
    new_opacity = 1 if opacity is None or float(opacity) >= 1 else float(opacity)
    new_transition = 0 if transition is None or float(transition) > 2 else float(transition)
    image_clips.insert(
        0,
        ImageClip("assets/temp/png/title.png")
        .set_duration(audio_clips[0].duration)
        .resize(width=W - 100)
        .set_opacity(new_opacity)
        .crossfadein(new_transition)
        .crossfadeout(new_transition),
    )

    for i in range(0, number_of_clips):
        image_clips.append(
            ImageClip(f"assets/temp/png/comment_{i}.png")
            .set_duration(audio_clips[i + 1].duration)
            .resize(width=W - 100)
            .set_opacity(new_opacity)
            .crossfadein(new_transition)
            .crossfadeout(new_transition)
>>>>>>> 550eb16f
        )
        save_data(subreddit, filename, title, idx, background_config[2])
        print_step("Removing temporary files 🗑")
        cleanups = cleanup()
        print_substep(f"Removed {cleanups} temporary files 🗑")
        print_substep("See result in the results folder!")

<<<<<<< HEAD
        print_step(
            f'Reddit title: {reddit_obj["thread_title"]} \n Background Credit: {background_config[2]}'
        )
=======
    # if os.path.exists("assets/mp3/posttext.mp3"):
    #    image_clips.insert(
    #        0,
    #        ImageClip("assets/png/title.png")
    #        .set_duration(audio_clips[0].duration + audio_clips[1].duration)
    #        .set_position("center")
    #        .resize(width=W - 100)
    #        .set_opacity(float(opacity)),
    #    )
    # else: story mode stuff
    img_clip_pos = background_config[3]
    image_concat = concatenate_videoclips(image_clips).set_position(
        img_clip_pos
    )  # note transition kwarg for delay in imgs
    image_concat.audio = audio_composite
    final = CompositeVideoClip([background_clip, image_concat])
    title = re.sub(r"[^\w\s-]", "", reddit_obj["thread_title"])
    idx = re.sub(r"[^\w\s-]", "", reddit_obj["thread_id"])

    filename = f"{name_normalize(title)}.mp4"
    subreddit = settings.config["reddit"]["thread"]["subreddit"]

    if not exists(f"./results/{subreddit}"):
        print_substep("The results folder didn't exist so I made it")
        os.makedirs(f"./results/{subreddit}")

    # if settings.config["settings"]['background']["background_audio"] and exists(f"assets/backgrounds/background.mp3"):
    #    audioclip = mpe.AudioFileClip(f"assets/backgrounds/background.mp3").set_duration(final.duration)
    #    audioclip = audioclip.fx( volumex, 0.2)
    #    final_audio = mpe.CompositeAudioClip([final.audio, audioclip])
    #    # lowered_audio = audio_background.multiply_volume( # todo get this to work
    #    #    VOLUME_MULTIPLIER)  # lower volume by background_audio_volume, use with fx
    #    final.set_audio(final_audio)
    final = Video(final).add_watermark(
        text=f"Background credit: {background_config[2]}", opacity=0.4
    )
    final.write_videofile(
        "assets/temp/temp.mp4",
        fps=30,
        audio_codec="aac",
        audio_bitrate="192k",
        verbose=False,
        threads=multiprocessing.cpu_count(),
    )
    ffmpeg_extract_subclip(
        "assets/temp/temp.mp4",
        0,
        length,
        targetname=f"results/{subreddit}/{filename}",
    )
    save_data(subreddit, filename, title, idx, background_config[2])
    print_step("Removing temporary files 🗑")
    cleanups = cleanup()
    print_substep(f"Removed {cleanups} temporary files 🗑")
    print_substep("See result in the results folder!")

    print_step(
        f'Reddit title: {reddit_obj["thread_title"]} \n Background Credit: {background_config[2]}'
    )
>>>>>>> 550eb16f
<|MERGE_RESOLUTION|>--- conflicted
+++ resolved
@@ -46,6 +46,8 @@
 
         self.opacity = settings.config["settings"]["opacity"]
         self.opacity = 1 if self.opacity is None or self.opacity >= 1 else self.opacity
+        self.transition = settings.config["settings"]["transition"]
+        self.transition = 0 if self.transition is None or self.transition > 2 else self.transition
 
     @staticmethod
     def name_normalize(
@@ -94,6 +96,8 @@
                 width=self.W - self.W / 20 if self.vertical_video else None,
                 height=self.H - self.H / 5 if not self.vertical_video else None,
                 )
+            .crossfadein(self.transition)
+            .crossfadeout(self.transition)
         )
 
     def make(
@@ -102,15 +106,20 @@
             reddit_obj: dict,
             background_config: Tuple[str, str, str, Any],
     ) -> None:
-        """
-        Gathers audio clips, gathers all screenshots, stitches them together and saves the final video to assets/temp
-    
+        """Gathers audio clips, gathers all screenshots, stitches them together and saves the final video to assets/temp
         Args:
             indexes_of_clips (list): Indexes of voiced comments
             reddit_obj (dict): The reddit object that contains the posts to read.
             background_config (Tuple[str, str, str, Any]): The background config to use.
         """
+        # try:  # if it isn't found (i.e you just updated and copied over config.toml) it will throw an error
+        #    VOLUME_MULTIPLIER = settings.config["settings"]['background']["background_audio_volume"]
+        # except (TypeError, KeyError):
+        #    print('No background audio volume found in config.toml. Using default value of 1.')
+        #    VOLUME_MULTIPLIER = 1
         print_step("Creating the final video 🎥")
+        VideoFileClip.reW = lambda clip: clip.resize(width=self.W)
+        VideoFileClip.reH = lambda clip: clip.resize(width=self.H)
 
         # Gather all audio clips
         audio_clips = list()
@@ -152,7 +161,6 @@
         # Accounting for title and other stuff if audio_clips
         index_offset = 1
 
-<<<<<<< HEAD
         image_clips.append(
             self.create_image_clip(
                 "title",
@@ -268,93 +276,6 @@
         os.rename(
             "assets/temp/temp.mp4",
             f"results/{subreddit}/{filename}",
-=======
-console = Console()
-W, H = 1080, 1920
-
-
-def name_normalize(name: str) -> str:
-    name = re.sub(r'[?\\"%*:|<>]', "", name)
-    name = re.sub(r"( [w,W]\s?\/\s?[o,O,0])", r" without", name)
-    name = re.sub(r"( [w,W]\s?\/)", r" with", name)
-    name = re.sub(r"(\d+)\s?\/\s?(\d+)", r"\1 of \2", name)
-    name = re.sub(r"(\w+)\s?\/\s?(\w+)", r"\1 or \2", name)
-    name = re.sub(r"\/", r"", name)
-    name[:30]
-
-    lang = settings.config["reddit"]["thread"]["post_lang"]
-    if lang:
-        import translators as ts
-
-        print_substep("Translating filename...")
-        translated_name = ts.google(name, to_language=lang)
-        return translated_name
-
-    else:
-        return name
-
-
-def make_final_video(
-    number_of_clips: int,
-    length: int,
-    reddit_obj: dict,
-    background_config: Tuple[str, str, str, Any],
-):
-    """Gathers audio clips, gathers all screenshots, stitches them together and saves the final video to assets/temp
-    Args:
-        number_of_clips (int): Index to end at when going through the screenshots'
-        length (int): Length of the video
-        reddit_obj (dict): The reddit object that contains the posts to read.
-        background_config (Tuple[str, str, str, Any]): The background config to use.
-    """
-    # try:  # if it isn't found (i.e you just updated and copied over config.toml) it will throw an error
-    #    VOLUME_MULTIPLIER = settings.config["settings"]['background']["background_audio_volume"]
-    # except (TypeError, KeyError):
-    #    print('No background audio volume found in config.toml. Using default value of 1.')
-    #    VOLUME_MULTIPLIER = 1
-    print_step("Creating the final video 🎥")
-    VideoFileClip.reW = lambda clip: clip.resize(width=W)
-    VideoFileClip.reH = lambda clip: clip.resize(width=H)
-    opacity = settings.config["settings"]["opacity"]
-    transition = settings.config["settings"]["transition"]
-    background_clip = (
-        VideoFileClip("assets/temp/background.mp4")
-        .without_audio()
-        .resize(height=H)
-        .crop(x1=1166.6, y1=0, x2=2246.6, y2=1920)
-    )
-
-    # Gather all audio clips
-    audio_clips = [AudioFileClip(f"assets/temp/mp3/{i}.mp3") for i in range(number_of_clips)]
-    audio_clips.insert(0, AudioFileClip("assets/temp/mp3/title.mp3"))
-    audio_concat = concatenate_audioclips(audio_clips)
-    audio_composite = CompositeAudioClip([audio_concat])
-
-    console.log(f"[bold green] Video Will Be: {length} Seconds Long")
-    # add title to video
-    image_clips = []
-    # Gather all images
-    new_opacity = 1 if opacity is None or float(opacity) >= 1 else float(opacity)
-    new_transition = 0 if transition is None or float(transition) > 2 else float(transition)
-    image_clips.insert(
-        0,
-        ImageClip("assets/temp/png/title.png")
-        .set_duration(audio_clips[0].duration)
-        .resize(width=W - 100)
-        .set_opacity(new_opacity)
-        .crossfadein(new_transition)
-        .crossfadeout(new_transition),
-    )
-
-    for i in range(0, number_of_clips):
-        image_clips.append(
-            ImageClip(f"assets/temp/png/comment_{i}.png")
-            .set_duration(audio_clips[i + 1].duration)
-            .resize(width=W - 100)
-            .set_opacity(new_opacity)
-            .crossfadein(new_transition)
-            .crossfadeout(new_transition)
->>>>>>> 550eb16f
         )
         save_data(subreddit, filename, title, idx, background_config[2])
         print_step("Removing temporary files 🗑")
@@ -362,68 +283,6 @@
         print_substep(f"Removed {cleanups} temporary files 🗑")
         print_substep("See result in the results folder!")
 
-<<<<<<< HEAD
         print_step(
             f'Reddit title: {reddit_obj["thread_title"]} \n Background Credit: {background_config[2]}'
-        )
-=======
-    # if os.path.exists("assets/mp3/posttext.mp3"):
-    #    image_clips.insert(
-    #        0,
-    #        ImageClip("assets/png/title.png")
-    #        .set_duration(audio_clips[0].duration + audio_clips[1].duration)
-    #        .set_position("center")
-    #        .resize(width=W - 100)
-    #        .set_opacity(float(opacity)),
-    #    )
-    # else: story mode stuff
-    img_clip_pos = background_config[3]
-    image_concat = concatenate_videoclips(image_clips).set_position(
-        img_clip_pos
-    )  # note transition kwarg for delay in imgs
-    image_concat.audio = audio_composite
-    final = CompositeVideoClip([background_clip, image_concat])
-    title = re.sub(r"[^\w\s-]", "", reddit_obj["thread_title"])
-    idx = re.sub(r"[^\w\s-]", "", reddit_obj["thread_id"])
-
-    filename = f"{name_normalize(title)}.mp4"
-    subreddit = settings.config["reddit"]["thread"]["subreddit"]
-
-    if not exists(f"./results/{subreddit}"):
-        print_substep("The results folder didn't exist so I made it")
-        os.makedirs(f"./results/{subreddit}")
-
-    # if settings.config["settings"]['background']["background_audio"] and exists(f"assets/backgrounds/background.mp3"):
-    #    audioclip = mpe.AudioFileClip(f"assets/backgrounds/background.mp3").set_duration(final.duration)
-    #    audioclip = audioclip.fx( volumex, 0.2)
-    #    final_audio = mpe.CompositeAudioClip([final.audio, audioclip])
-    #    # lowered_audio = audio_background.multiply_volume( # todo get this to work
-    #    #    VOLUME_MULTIPLIER)  # lower volume by background_audio_volume, use with fx
-    #    final.set_audio(final_audio)
-    final = Video(final).add_watermark(
-        text=f"Background credit: {background_config[2]}", opacity=0.4
-    )
-    final.write_videofile(
-        "assets/temp/temp.mp4",
-        fps=30,
-        audio_codec="aac",
-        audio_bitrate="192k",
-        verbose=False,
-        threads=multiprocessing.cpu_count(),
-    )
-    ffmpeg_extract_subclip(
-        "assets/temp/temp.mp4",
-        0,
-        length,
-        targetname=f"results/{subreddit}/{filename}",
-    )
-    save_data(subreddit, filename, title, idx, background_config[2])
-    print_step("Removing temporary files 🗑")
-    cleanups = cleanup()
-    print_substep(f"Removed {cleanups} temporary files 🗑")
-    print_substep("See result in the results folder!")
-
-    print_step(
-        f'Reddit title: {reddit_obj["thread_title"]} \n Background Credit: {background_config[2]}'
-    )
->>>>>>> 550eb16f
+        )