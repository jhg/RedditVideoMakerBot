--- conflicted
+++ resolved
@@ -28,30 +28,17 @@
         The number of comments audio was generated for
     """
 
-<<<<<<< HEAD
     voice = settings.config['settings']['tts']['choice']
-    if voice.casefold() not in map(lambda _: _.casefold(), TTSProviders):
-=======
-    voice = settings.config["settings"]["tts"]["choice"]
-    if str(voice).casefold() in map(lambda _: _.casefold(), TTSProviders):
-        text_to_mp3 = TTSEngine(get_case_insensitive_key_value(TTSProviders, voice), reddit_obj)
-    else:
->>>>>>> 90081653
+    if str(voice).casefold() not in map(lambda _: _.casefold(), TTSProviders):
         while True:
             print_step('Please choose one of the following TTS providers: ')
             print_table(TTSProviders)
             voice = input('\n')
             if voice.casefold() in map(lambda _: _.casefold(), TTSProviders):
                 break
-<<<<<<< HEAD
             print('Unknown Choice')
     engine_instance = TTSEngine(get_case_insensitive_key_value(TTSProviders, voice), reddit_obj)
     return engine_instance.run()
-=======
-            print("Unknown Choice")
-        text_to_mp3 = TTSEngine(get_case_insensitive_key_value(TTSProviders, choice), reddit_obj)
-    return text_to_mp3.run()
->>>>>>> 90081653
 
 
 def get_case_insensitive_key_value(
