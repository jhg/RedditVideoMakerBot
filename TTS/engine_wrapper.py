--- conflicted
+++ resolved
@@ -13,10 +13,6 @@
 from utils import settings
 from utils.console import print_step, print_substep
 from utils.voice import sanitize_text
-<<<<<<< HEAD
-from moviepy.audio.fx import MultiplyVolume
-=======
->>>>>>> 7ebea116
 
 DEFAULT_MAX_LENGTH: int = (
     50  # Video length variable, edit this on your own risk. It should work, but it's not supported
@@ -62,9 +58,7 @@
             comment["comment_body"] = re.sub(regex_urls, " ", comment["comment_body"])
             comment["comment_body"] = comment["comment_body"].replace("\n", ". ")
             comment["comment_body"] = re.sub(r"\bAI\b", "A.I", comment["comment_body"])
-            comment["comment_body"] = re.sub(
-                r"\bAGI\b", "A.G.I", comment["comment_body"]
-            )
+            comment["comment_body"] = re.sub(r"\bAGI\b", "A.G.I", comment["comment_body"])
             if comment["comment_body"][-1] != ".":
                 comment["comment_body"] += "."
             comment["comment_body"] = comment["comment_body"].replace(". . .", ".")
@@ -86,17 +80,13 @@
                 if len(self.reddit_object["thread_post"]) > self.tts_module.max_chars:
                     self.split_post(self.reddit_object["thread_post"], "postaudio")
                 else:
-                    self.call_tts(
-                        "postaudio", process_text(self.reddit_object["thread_post"])
-                    )
+                    self.call_tts("postaudio", process_text(self.reddit_object["thread_post"]))
             elif settings.config["settings"]["storymodemethod"] == 1:
                 for idx, text in track(enumerate(self.reddit_object["thread_post"])):
                     self.call_tts(f"postaudio-{idx}", process_text(text))
 
         else:
-            for idx, comment in track(
-                enumerate(self.reddit_object["comments"]), "Saving..."
-            ):
+            for idx, comment in track(enumerate(self.reddit_object["comments"]), "Saving..."):
                 # ! Stop creating mp3 files if the length is greater than max length.
                 if self.length > self.max_length and idx > 1:
                     self.length -= self.last_clip_length
@@ -193,8 +183,6 @@
     new_text = sanitize_text(text) if clean else text
     if lang:
         print_substep("Translating Text...")
-        translated_text = translators.translate_text(
-            text, translator="google", to_language=lang
-        )
+        translated_text = translators.translate_text(text, translator="google", to_language=lang)
         new_text = sanitize_text(translated_text)
     return new_text