#!/usr/bin/env python3
from pathlib import Path
from typing import Tuple
import re

# import sox
# from mutagen import MutagenError
# from mutagen.mp3 import MP3, HeaderNotFoundError
import translators as ts
from rich.progress import track
from attr import attrs, attrib

from utils.console import print_step, print_substep
from utils.voice import sanitize_text
from utils import settings
from TTS.common import audio_length


@attrs(auto_attribs=True)
class TTSEngine:
    """Calls the given TTS engine to reduce code duplication and allow multiple TTS engines.

    Args:
        tts_module          : The TTS module. Your module should handle the TTS itself and saving to the given path under the run method.
        reddit_object         : The reddit object that contains the posts to read.
        path (Optional)       : The unix style path to save the mp3 files to. This must not have leading or trailing slashes.
        max_length (Optional) : The maximum length of the mp3 files in total.

    Notes:
        tts_module must take the arguments text and filepath.
    """
    tts_module: object
    reddit_object: dict
    path: str = 'assets/temp/mp3'
    max_length: int = 50  # TODO move to config
    __total_length: int = attrib(
        default=0,
        kw_only=True
    )

    def run(
            self
    ) -> list:

        Path(self.path).mkdir(parents=True, exist_ok=True)

        # This file needs to be removed in case this post does not use post text
        # so that it won't appear in the final video
        try:
            Path(f'{self.path}/posttext.mp3').unlink()
        except OSError:
            pass

<<<<<<< HEAD
        print_step('Saving Text to MP3 files...')

        self.call_tts('title', self.reddit_object['thread_title'])

        if self.reddit_object['thread_post'] and settings.config['settings']['storymode']:
            self.call_tts('posttext', self.reddit_object['thread_post'])

        sync_tasks_primary = [
            self.call_tts(str(idx), comment['comment_body'])
            for idx, comment in track(enumerate(self.reddit_object['comments']), description='Saving...')
        ]

        print_substep('Saved Text to MP3 files successfully.', style='bold green')
        return [
            comments for comments, condition in
            zip(range(self.reddit_object['comments'].__len__()), sync_tasks_primary)
            if condition
=======
        print_step("Saving Text to MP3 files...")

        self.call_tts("title", self.reddit_object["thread_title"])
        if (
            self.reddit_object["thread_post"] != ""
            and settings.config["settings"]["storymode"] == True
        ):
            self.call_tts("posttext", self.reddit_object["thread_post"])

        idx = None
        for idx, comment in track(enumerate(self.reddit_object["comments"]), "Saving..."):
            # ! Stop creating mp3 files if the length is greater than max length.
            if self.length > self.max_length:
                break
            if not self.tts_module.max_chars:
                self.call_tts(f"{idx}", comment["comment_body"])
            else:
                self.split_post(comment["comment_body"], idx)

        print_substep("Saved Text to MP3 files successfully.", style="bold green")
        return self.length, idx

    def split_post(self, text: str, idx: int):
        split_files = []
        split_text = [
            x.group().strip()
            for x in re.finditer(
                r" *(((.|\n){0," + str(self.tts_module.max_chars) + "})(\.|.$))", text
            )
>>>>>>> a3e7b979
        ]

    def call_tts(
            self,
            filename: str,
            text: str
    ) -> bool:
        if not text:
            return False

        self.tts_module().run(
            text=self.process_text(text),
            filepath=f'{self.path}/{filename}.mp3'
        )

        clip_length = audio_length(f'assets/temp/mp3/{filename}.mp3')
        print(clip_length, '/', self.__total_length)  # TODO remove debug

        if clip_length and self.__total_length + clip_length <= self.max_length:
            self.__total_length += clip_length
            return True
        return False

    @staticmethod
    def process_text(
            text: str,
    ) -> str:
        lang = settings.config['reddit']['thread']['post_lang']
        new_text = sanitize_text(text)
        if lang:
            print_substep('Translating Text...')
            translated_text = ts.google(text, to_language=lang)
            new_text = sanitize_text(translated_text)
        return new_text<|MERGE_RESOLUTION|>--- conflicted
+++ resolved
@@ -9,6 +9,8 @@
 import translators as ts
 from rich.progress import track
 from attr import attrs, attrib
+
+from moviepy.editor import AudioFileClip, CompositeAudioClip, concatenate_audioclips
 
 from utils.console import print_step, print_substep
 from utils.voice import sanitize_text
@@ -51,7 +53,6 @@
         except OSError:
             pass
 
-<<<<<<< HEAD
         print_step('Saving Text to MP3 files...')
 
         self.call_tts('title', self.reddit_object['thread_title'])
@@ -69,38 +70,30 @@
             comments for comments, condition in
             zip(range(self.reddit_object['comments'].__len__()), sync_tasks_primary)
             if condition
-=======
-        print_step("Saving Text to MP3 files...")
-
-        self.call_tts("title", self.reddit_object["thread_title"])
-        if (
-            self.reddit_object["thread_post"] != ""
-            and settings.config["settings"]["storymode"] == True
-        ):
-            self.call_tts("posttext", self.reddit_object["thread_post"])
-
-        idx = None
-        for idx, comment in track(enumerate(self.reddit_object["comments"]), "Saving..."):
-            # ! Stop creating mp3 files if the length is greater than max length.
-            if self.length > self.max_length:
-                break
-            if not self.tts_module.max_chars:
-                self.call_tts(f"{idx}", comment["comment_body"])
-            else:
-                self.split_post(comment["comment_body"], idx)
-
-        print_substep("Saved Text to MP3 files successfully.", style="bold green")
-        return self.length, idx
+        ]
 
     def split_post(self, text: str, idx: int):
         split_files = []
         split_text = [
             x.group().strip()
             for x in re.finditer(
-                r" *(((.|\n){0," + str(self.tts_module.max_chars) + "})(\.|.$))", text
+                r" *(((.|\n){0," + str(self.tts_module().max_chars) + "})(\.|.$))", text
             )
->>>>>>> a3e7b979
         ]
+
+        idy = None
+        for idy, text_cut in enumerate(split_text):
+            # print(f"{idx}-{idy}: {text_cut}\n")
+            self.call_tts(f"{idx}-{idy}.part", text_cut)
+            split_files.append(AudioFileClip(f"{self.path}/{idx}-{idy}.part.mp3"))
+        CompositeAudioClip([concatenate_audioclips(split_files)]).write_audiofile(
+            f"{self.path}/{idx}.mp3", fps=44100, verbose=False, logger=None
+        )
+
+        for i in split_files:
+            name = i.filename
+            i.close()
+            Path(name).unlink()
 
     def call_tts(
             self,
